--- conflicted
+++ resolved
@@ -75,11 +75,8 @@
         SEVERITY,
         SWID_TAGID,
         VERSION,
-<<<<<<< HEAD
-        COMPONENT_HASH
-=======
+        COMPONENT_HASH,
         CWE
->>>>>>> 2dd2cd59
     }
 
     @PrimaryKey
