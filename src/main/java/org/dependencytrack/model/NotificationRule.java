/*
 * This file is part of Dependency-Track.
 *
 * Licensed under the Apache License, Version 2.0 (the "License");
 * you may not use this file except in compliance with the License.
 * You may obtain a copy of the License at
 *
 *   http://www.apache.org/licenses/LICENSE-2.0
 *
 * Unless required by applicable law or agreed to in writing, software
 * distributed under the License is distributed on an "AS IS" BASIS,
 * WITHOUT WARRANTIES OR CONDITIONS OF ANY KIND, either express or implied.
 * See the License for the specific language governing permissions and
 * limitations under the License.
 *
 * SPDX-License-Identifier: Apache-2.0
 * Copyright (c) OWASP Foundation. All Rights Reserved.
 */
package org.dependencytrack.model;

import alpine.common.validation.RegexSequence;
import alpine.model.Team;
import alpine.notification.NotificationLevel;
import alpine.server.json.TrimmedStringDeserializer;
import com.asahaf.javacron.InvalidExpressionException;
import com.asahaf.javacron.Schedule;
import com.fasterxml.jackson.annotation.JsonIgnore;
import com.fasterxml.jackson.annotation.JsonIgnoreProperties;
import com.fasterxml.jackson.annotation.JsonInclude;
import com.fasterxml.jackson.databind.annotation.JsonDeserialize;
import io.swagger.v3.oas.annotations.media.Schema;
import org.apache.commons.collections4.CollectionUtils;
import org.dependencytrack.model.validation.ValidCronExpression;
import org.dependencytrack.notification.NotificationGroup;
import org.dependencytrack.notification.NotificationScope;

import jakarta.validation.constraints.NotBlank;
import jakarta.validation.constraints.NotNull;
import jakarta.validation.constraints.Pattern;
import jakarta.validation.constraints.Size;
import javax.jdo.annotations.Column;
import javax.jdo.annotations.Element;
import javax.jdo.annotations.Extension;
import javax.jdo.annotations.IdGeneratorStrategy;
import javax.jdo.annotations.Join;
import javax.jdo.annotations.Order;
import javax.jdo.annotations.PersistenceCapable;
import javax.jdo.annotations.Persistent;
import javax.jdo.annotations.PrimaryKey;
import javax.jdo.annotations.Unique;
import java.io.Serializable;
<<<<<<< HEAD
=======
import java.util.ArrayList;
import java.util.Collections;
import java.util.Date;
>>>>>>> f38fc096
import java.util.List;
import java.util.ArrayList;
import java.util.UUID;
import java.util.Set;
import java.util.TreeSet;
import java.util.Collections;

import static java.util.Objects.requireNonNull;

/**
 * Defines a Model class for notification configurations.
 *
 * @author Steve Springett
 * @since 3.2.0
 */
@PersistenceCapable
@JsonInclude(JsonInclude.Include.NON_NULL)
@JsonIgnoreProperties(ignoreUnknown = true)
public class NotificationRule implements Serializable {

    private static final long serialVersionUID = 2534439091019367263L;

    @PrimaryKey
    @Persistent(valueStrategy = IdGeneratorStrategy.NATIVE)
    @JsonIgnore
    private long id;

    /**
     * The String representation of the name of the notification.
     */
    @Persistent
    @Column(name = "NAME", allowsNull = "false")
    @NotBlank
    @Size(min = 1, max = 255)
    @JsonDeserialize(using = TrimmedStringDeserializer.class)
    @Pattern(regexp = RegexSequence.Definition.PRINTABLE_CHARS, message = "The name may only contain printable characters")
    private String name;

    @Persistent
    @Column(name = "ENABLED")
    private boolean enabled;

    @Persistent
    @Column(name = "NOTIFY_CHILDREN", allowsNull = "true") // New column, must allow nulls on existing data bases)
    private boolean notifyChildren;

    /**
     * In addition to warnings and errors, also emit a log message upon successful publishing.
     * <p>
     * Intended to aid in debugging of missing notifications, or environments where notification
     * delivery is critical and subject to auditing.
     *
     * @since 4.10.0
     */
    @Persistent
    @Column(name = "LOG_SUCCESSFUL_PUBLISH", allowsNull = "true")
    private boolean logSuccessfulPublish;

    @Persistent(defaultFetchGroup = "true")
    @Column(name = "SCOPE", jdbcType = "VARCHAR", allowsNull = "false")
    @NotNull
    private NotificationScope scope;

    @Persistent(defaultFetchGroup = "true")
    @Column(name = "NOTIFICATION_LEVEL", jdbcType = "VARCHAR")
    private NotificationLevel notificationLevel;

    @Persistent(table = "NOTIFICATIONRULE_PROJECTS", defaultFetchGroup = "true")
    @Join(column = "NOTIFICATIONRULE_ID")
    @Element(column = "PROJECT_ID")
    @Order(extensions = @Extension(vendorName = "datanucleus", key = "list-ordering", value = "name ASC, version ASC"))
    private List<Project> projects;

    @Persistent(table = "NOTIFICATIONRULE_TAGS", defaultFetchGroup = "true", mappedBy = "notificationRules")
    @Join(column = "NOTIFICATIONRULE_ID")
    @Element(column = "TAG_ID")
    @Order(extensions = @Extension(vendorName = "datanucleus", key = "list-ordering", value = "name ASC"))
    private List<Tag> tags;

    @Persistent(table = "NOTIFICATIONRULE_TEAMS", defaultFetchGroup = "true")
    @Join(column = "NOTIFICATIONRULE_ID")
    @Element(column = "TEAM_ID")
    @Order(extensions = @Extension(vendorName = "datanucleus", key = "list-ordering", value = "name ASC"))
    private List<Team> teams;

    @Persistent
    @Column(name = "NOTIFY_ON", length = 1024)
    private String notifyOn;

    @Persistent
    @Column(name = "NOTIFY_SEVERITIES", length = 1024)
    private String notifySeverities;

    @Persistent
    @Column(name = "MESSAGE", length = 1024)
    @Size(max = 1024)
    @JsonDeserialize(using = TrimmedStringDeserializer.class)
    @Pattern(regexp = RegexSequence.Definition.PRINTABLE_CHARS, message = "The message may only contain printable characters")
    private String message;

    @Persistent(defaultFetchGroup = "true")
    @Column(name = "PUBLISHER")
    private NotificationPublisher publisher;

    @Persistent(defaultFetchGroup = "true")
    @Column(name = "PUBLISHER_CONFIG", jdbcType = "CLOB")
    @JsonDeserialize(using = TrimmedStringDeserializer.class)
    private String publisherConfig;

    /**
     * @since 4.13.0
     */
    @Persistent
    @Column(name = "TRIGGER_TYPE", allowsNull = "false", defaultValue = "EVENT")
    @Schema(accessMode = Schema.AccessMode.READ_ONLY, requiredMode = Schema.RequiredMode.REQUIRED)
    private NotificationTriggerType triggerType;

    /**
     * @since 4.13.0
     */
    @Persistent
    @Column(name = "SCHEDULE_LAST_TRIGGERED_AT")
    @Schema(type = "integer", format = "int64", accessMode = Schema.AccessMode.READ_ONLY, description = "When the schedule last triggered, as UNIX epoch timestamp in milliseconds")
    private Date scheduleLastTriggeredAt;

    /**
     * @since 4.13.0
     */
    @Persistent
    @Column(name = "SCHEDULE_NEXT_TRIGGER_AT")
    @Schema(type = "integer", format = "int64", accessMode = Schema.AccessMode.READ_ONLY, description = "When the schedule triggers next, as UNIX epoch timestamp in milliseconds")
    private Date scheduleNextTriggerAt;

    /**
     * @since 4.13.0
     */
    @Persistent
    @Column(name = "SCHEDULE_CRON")
    @Schema(description = """
            Schedule of this rule as cron expression. \
            Must not be set for rules with trigger type EVENT.""")
    @ValidCronExpression
    @JsonDeserialize(using = TrimmedStringDeserializer.class)
    private String scheduleCron;

    /**
     * @since 4.13.0
     */
    @Persistent
    @Column(name = "SCHEDULE_SKIP_UNCHANGED")
    @Schema(description = """
            Whether to skip emitting a scheduled notification if it doesn't \
            contain any changes since its last emission. \
            Must not be set for rules with trigger type EVENT.""")
    private Boolean scheduleSkipUnchanged;

    @Persistent(defaultFetchGroup = "true", customValueStrategy = "uuid")
    @Unique(name = "NOTIFICATIONRULE_UUID_IDX")
    @Column(name = "UUID", jdbcType = "VARCHAR", length = 36, allowsNull = "false")
    @NotNull
    private UUID uuid;

    public long getId() {
        return id;
    }

    public void setId(long id) {
        this.id = id;
    }

    @NotNull
    public String getName() {
        return name;
    }

    public void setName(@NotNull String name) {
        this.name = name;
    }

    public boolean isEnabled() {
        return enabled;
    }

    public void setEnabled(boolean enabled) {
        this.enabled = enabled;
    }

    public boolean isNotifyChildren() {
        return notifyChildren;
    }

    public void setNotifyChildren(boolean notifyChildren) {
        this.notifyChildren = notifyChildren;
    }

    public boolean isLogSuccessfulPublish() {
        return logSuccessfulPublish;
    }

    public void setLogSuccessfulPublish(final boolean logSuccessfulPublish) {
        this.logSuccessfulPublish = logSuccessfulPublish;
    }

    @NotNull
    public NotificationScope getScope() {
        return scope;
    }

    public void setScope(@NotNull NotificationScope scope) {
        this.scope = scope;
    }

    public NotificationLevel getNotificationLevel() {
        return notificationLevel;
    }

    public void setNotificationLevel(NotificationLevel notificationLevel) {
        this.notificationLevel = notificationLevel;
    }

    public List<Project> getProjects() {
        return projects;
    }

    public void setProjects(List<Project> projects) {
        this.projects = projects;
    }

    public List<Tag> getTags() {
        return tags;
    }

    public void setTags(final List<Tag> tags) {
        this.tags = tags;
    }

    public List<Team> getTeams() {
        return teams;
    }

    public void setTeams(List<Team> teams) {
        this.teams = teams;
    }

    public String getMessage() {
        return message;
    }

    public void setMessage(String message) {
        this.message = message;
    }

    public Set<NotificationGroup> getNotifyOn() {
        Set<NotificationGroup> result = new TreeSet<>();
        if (notifyOn != null) {
            String[] groups = notifyOn.split(",");
            for (String s: groups) {
                result.add(NotificationGroup.valueOf(s.trim()));
            }
        }
        return result;
    }

    public void setNotifyOn(Set<NotificationGroup> groups) {
        if (CollectionUtils.isEmpty(groups)) {
            this.notifyOn = null;
            return;
        }
        StringBuilder sb = new StringBuilder();
        List<NotificationGroup> list = new ArrayList<>(groups);
        Collections.sort(list);
        for (int i=0; i<list.size(); i++) {
            sb.append(list.get(i));
            if (i+1 < list.size()) {
                sb.append(",");
            }
        }
        this.notifyOn = sb.toString();
    }

    public List<Severity> getNotifySeverities(){
        List<Severity> result = new ArrayList<>();
        if (notifySeverities != null) {
            String[] severities = notifySeverities.split(",");
            for (String s: severities) {
                result.add(Severity.valueOf(s.trim()));
            }
        }
        return result;
    }

    public void setNotifySeverities(List<Severity> notifySeverities){
        System.out.println(notifySeverities + "SetAllowedSeverities");
        if (notifySeverities.isEmpty()){
            this.notifySeverities = null;
            return;
        }
        StringBuilder sb = new StringBuilder();
        for (int i=0; i<notifySeverities.size(); i++) {
            sb.append(notifySeverities.get(i));
            if (i+1 < notifySeverities.size()) {
                sb.append(",");
            }
        }
        this.notifySeverities = sb.toString();
    }

    public NotificationPublisher getPublisher() {
        return publisher;
    }

    public void setPublisher(NotificationPublisher publisher) {
        this.publisher = publisher;
    }

    public String getPublisherConfig() {
        return publisherConfig;
    }

    public void setPublisherConfig(String publisherConfig) {
        this.publisherConfig = publisherConfig;
    }

    public NotificationTriggerType getTriggerType() {
        return triggerType;
    }

    public void setTriggerType(final NotificationTriggerType triggerType) {
        if (this.triggerType != null && this.triggerType != triggerType) {
            throw new IllegalStateException("Trigger type can not be changed");
        }
        this.triggerType = triggerType;
    }

    public Date getScheduleLastTriggeredAt() {
        return scheduleLastTriggeredAt;
    }

    public void setScheduleLastTriggeredAt(final Date scheduleLastTriggeredAt) {
        requireTriggerType(
                NotificationTriggerType.SCHEDULE,
                "scheduleLastTriggeredAt can not be set for rule with trigger type " + this.triggerType);
        this.scheduleLastTriggeredAt = scheduleLastTriggeredAt;
    }

    public Date getScheduleNextTriggerAt() {
        return scheduleNextTriggerAt;
    }

    public void setScheduleNextTriggerAt(final Date scheduleNextTriggerAt) {
        requireTriggerType(
                NotificationTriggerType.SCHEDULE,
                "scheduleNextTriggerAt can not be set for rule with trigger type " + this.triggerType);
        this.scheduleNextTriggerAt = scheduleNextTriggerAt;
    }

    public void updateScheduleNextTriggerAt() {
        requireTriggerType(
                NotificationTriggerType.SCHEDULE,
                "scheduleNextTriggerAt can not be set for rule with trigger type " + this.triggerType);
        requireNonNull(this.scheduleCron, "scheduleCron must not be null");
        requireNonNull(this.scheduleLastTriggeredAt, "scheduleLastTriggeredAt must not be null");

        try {
            final var schedule = Schedule.create(this.scheduleCron);
            this.scheduleNextTriggerAt = schedule.next(this.scheduleLastTriggeredAt);
        } catch (InvalidExpressionException e) {
            throw new IllegalStateException(e);
        }
    }

    public String getScheduleCron() {
        return scheduleCron;
    }

    public void setScheduleCron(final String scheduleCron) {
        requireTriggerType(
                NotificationTriggerType.SCHEDULE,
                "scheduleCron can not be set for rule with trigger type " + this.triggerType);
        this.scheduleCron = scheduleCron;
    }

    public Boolean isScheduleSkipUnchanged() {
        return scheduleSkipUnchanged;
    }

    public void setScheduleSkipUnchanged(final Boolean scheduleSkipUnchanged) {
        requireTriggerType(
                NotificationTriggerType.SCHEDULE,
                "scheduleSkipUnchanged can not be set for rule with trigger type " + this.triggerType);
        this.scheduleSkipUnchanged = scheduleSkipUnchanged;
    }

    @NotNull
    public UUID getUuid() {
        return uuid;
    }

    public void setUuid(@NotNull UUID uuid) {
        this.uuid = uuid;
    }

    private void requireTriggerType(final NotificationTriggerType triggerType, final String message) {
        if (this.triggerType != triggerType) {
            throw new IllegalStateException(message);
        }
    }

}<|MERGE_RESOLUTION|>--- conflicted
+++ resolved
@@ -49,14 +49,11 @@
 import javax.jdo.annotations.PrimaryKey;
 import javax.jdo.annotations.Unique;
 import java.io.Serializable;
-<<<<<<< HEAD
-=======
+import java.util.List;
 import java.util.ArrayList;
 import java.util.Collections;
 import java.util.Date;
->>>>>>> f38fc096
 import java.util.List;
-import java.util.ArrayList;
 import java.util.UUID;
 import java.util.Set;
 import java.util.TreeSet;
@@ -347,7 +344,6 @@
     }
 
     public void setNotifySeverities(List<Severity> notifySeverities){
-        System.out.println(notifySeverities + "SetAllowedSeverities");
         if (notifySeverities.isEmpty()){
             this.notifySeverities = null;
             return;
