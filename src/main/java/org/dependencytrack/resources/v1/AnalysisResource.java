/*
 * This file is part of Dependency-Track.
 *
 * Licensed under the Apache License, Version 2.0 (the "License");
 * you may not use this file except in compliance with the License.
 * You may obtain a copy of the License at
 *
 *   http://www.apache.org/licenses/LICENSE-2.0
 *
 * Unless required by applicable law or agreed to in writing, software
 * distributed under the License is distributed on an "AS IS" BASIS,
 * WITHOUT WARRANTIES OR CONDITIONS OF ANY KIND, either express or implied.
 * See the License for the specific language governing permissions and
 * limitations under the License.
 *
 * SPDX-License-Identifier: Apache-2.0
 * Copyright (c) OWASP Foundation. All Rights Reserved.
 */
package org.dependencytrack.resources.v1;

import alpine.common.validation.RegexSequence;
import alpine.common.validation.ValidationTask;
import alpine.model.ApiKey;
import alpine.model.Team;
import alpine.model.UserPrincipal;
import alpine.server.auth.PermissionRequired;
import alpine.server.resources.AlpineResource;
import io.swagger.v3.oas.annotations.Operation;
import io.swagger.v3.oas.annotations.Parameter;
import io.swagger.v3.oas.annotations.media.Content;
import io.swagger.v3.oas.annotations.media.Schema;
import io.swagger.v3.oas.annotations.responses.ApiResponse;
import io.swagger.v3.oas.annotations.responses.ApiResponses;
import io.swagger.v3.oas.annotations.security.SecurityRequirement;
import io.swagger.v3.oas.annotations.security.SecurityRequirements;
import io.swagger.v3.oas.annotations.tags.Tag;

import java.util.ArrayList;
import java.util.List;

import org.apache.commons.lang3.StringUtils;
import org.dependencytrack.auth.Permissions;
import org.dependencytrack.model.Analysis;
import org.dependencytrack.model.AnalysisJustification;
import org.dependencytrack.model.AnalysisResponse;
import org.dependencytrack.model.AnalysisState;
import org.dependencytrack.model.Component;
import org.dependencytrack.model.Project;
import org.dependencytrack.model.Vulnerability;
import org.dependencytrack.persistence.QueryManager;
import org.dependencytrack.resources.v1.vo.AnalysisRequest;
import org.dependencytrack.util.AnalysisCommentUtil;
import org.dependencytrack.util.NotificationUtil;

import jakarta.validation.Validator;
import jakarta.ws.rs.Consumes;
import jakarta.ws.rs.GET;
import jakarta.ws.rs.PUT;
import jakarta.ws.rs.Path;
import jakarta.ws.rs.Produces;
import jakarta.ws.rs.QueryParam;
import jakarta.ws.rs.core.MediaType;
import jakarta.ws.rs.core.Response;

/**
 * JAX-RS resources for processing analysis decisions.
 *
 * @author Steve Springett
 * @since 3.1.0
 */
@Path("/v1/analysis")
@Tag(name = "analysis")
@SecurityRequirements({
        @SecurityRequirement(name = "ApiKeyAuth"),
        @SecurityRequirement(name = "BearerAuth")
})
public class AnalysisResource extends AlpineResource {

    @GET
    @Produces(MediaType.APPLICATION_JSON)
    @Operation(
            summary = "Retrieves an analysis trail",
            description = "<p>Requires permission <strong>VIEW_VULNERABILITY</strong></p>"
    )
    @ApiResponses(value = {
            @ApiResponse(
                    responseCode = "200",
                    description = "An analysis trail",
                    content = @Content(schema = @Schema(implementation = Analysis.class))
            ),
            @ApiResponse(responseCode = "401", description = "Unauthorized"),
            @ApiResponse(responseCode = "404", description = "The project, component, or vulnerability could not be found")
    })
    @PermissionRequired(Permissions.Constants.VIEW_VULNERABILITY)
    public Response retrieveAnalysis(@Parameter(description = "The UUID of the project", schema = @Schema(type = "string", format = "uuid"))
                                     @QueryParam("project") String projectUuid,
                                     @Parameter(description = "The UUID of the component", schema = @Schema(type = "string", format = "uuid"), required = true)
                                     @QueryParam("component") String componentUuid,
                                     @Parameter(description = "The UUID of the vulnerability", schema = @Schema(type = "string", format = "uuid"), required = true)
                                     @QueryParam("vulnerability") String vulnerabilityUuid) {
        failOnValidationError(
                new ValidationTask(RegexSequence.Pattern.UUID, projectUuid, "Project is not a valid UUID", false), // this is optional
                new ValidationTask(RegexSequence.Pattern.UUID, componentUuid, "Component is not a valid UUID"),
                new ValidationTask(RegexSequence.Pattern.UUID, vulnerabilityUuid, "Vulnerability is not a valid UUID")
        );
        try (QueryManager qm = new QueryManager()) {
            final Project project;
            if (StringUtils.trimToNull(projectUuid) != null) {
                project = qm.getObjectByUuid(Project.class, projectUuid);
                if (project == null) {
                    return Response.status(Response.Status.NOT_FOUND).entity("The project could not be found.").build();
                }
            }
            final Component component = qm.getObjectByUuid(Component.class, componentUuid);
            if (component == null) {
                return Response.status(Response.Status.NOT_FOUND).entity("The component could not be found.").build();
            }
            final Vulnerability vulnerability = qm.getObjectByUuid(Vulnerability.class, vulnerabilityUuid);
            if (vulnerability == null) {
                return Response.status(Response.Status.NOT_FOUND).entity("The vulnerability could not be found.").build();
            }
            final Analysis analysis = qm.getAnalysis(component, vulnerability);
            if (analysis == null) {
                return Response.status(Response.Status.NOT_FOUND).entity("No analysis exists.").build();
            }
            return Response.ok(analysis).build();
        }
    }

    @PUT
    @Consumes(MediaType.APPLICATION_JSON)
    @Produces(MediaType.APPLICATION_JSON)
    @Operation(
            summary = "Records an analysis decision",
            description = "<p>Requires permission <strong>VULNERABILITY_ANALYSIS</strong></p>"
    )
    @ApiResponses(value = {
            @ApiResponse(
                    responseCode = "200",
                    description = "The created analysis",
                    content = @Content(schema = @Schema(implementation = Analysis.class))
            ),
            @ApiResponse(responseCode = "401", description = "Unauthorized"),
            @ApiResponse(responseCode = "404", description = "The project, component, or vulnerability could not be found")
    })
    @PermissionRequired(Permissions.Constants.VULNERABILITY_ANALYSIS)
    public Response updateAnalysis(AnalysisRequest request) {
        final Validator validator = getValidator();
        failOnValidationError(
                validator.validateProperty(request, "project"),
                validator.validateProperty(request, "component"),
                validator.validateProperty(request, "vulnerability"),
                validator.validateProperty(request, "analysisState"),
                validator.validateProperty(request, "analysisJustification"),
                validator.validateProperty(request, "analysisResponse"),
                validator.validateProperty(request, "analysisDetails"),
                validator.validateProperty(request, "comment")
        );
        try (QueryManager qm = new QueryManager()) {


            final Project project = qm.getObjectByUuid(Project.class, request.getProject());
            if (project == null) {
                return Response.status(Response.Status.NOT_FOUND).entity("The project could not be found.").build();
            }
            final Component component = qm.getObjectByUuid(Component.class, request.getComponent());
            if (component == null) {
                return Response.status(Response.Status.NOT_FOUND).entity("The component could not be found.").build();
            }
            final Vulnerability vulnerability = qm.getObjectByUuid(Vulnerability.class, request.getVulnerability());
            if (vulnerability == null) {
                return Response.status(Response.Status.NOT_FOUND).entity("The vulnerability could not be found.").build();
            }

            List<Component> matchingComponents = new ArrayList<>();
            if(request.isSuppressAllFlag()) {
                List<Project> allProjects = qm.getProjects().getList(Project.class);
                for (Project project1 : allProjects) {
                    List<Component> components = qm.getAllComponents(project1);
                    for (Component c : components) {
                        if (c.getName().equals(component.getName()) & c.getVersion().compareTo(component.getVersion()) <= 0) {
                            matchingComponents.add(c);
                        }
                    }
                }
            }else {
                matchingComponents.add(component);
            }

            String commenter = null;
            if (getPrincipal() instanceof UserPrincipal principal) {
                commenter = principal.getUsername();
            } else if (getPrincipal() instanceof ApiKey apiKey) {
                List<Team> teams = apiKey.getTeams();
                List<String> teamNames = new ArrayList<>();
                teams.forEach(team -> teamNames.add(team.getName()));
                commenter = String.join(", ", teamNames);
            }

<<<<<<< HEAD
            List<Analysis> analysisList = new ArrayList<>();
            boolean suppressed = Boolean.TRUE.equals(request.isSuppressed());

            for (Component currComp : matchingComponents) {
                boolean analysisStateChange = false;
                boolean suppressionChange = false;
                Analysis analysis = qm.getAnalysis(currComp, vulnerability);
                if (analysis != null) {
                    analysisStateChange = AnalysisCommentUtil.makeStateComment(qm, analysis, request.getAnalysisState(), commenter);
                    AnalysisCommentUtil.makeJustificationComment(qm, analysis, request.getAnalysisJustification(), commenter);
                    AnalysisCommentUtil.makeAnalysisResponseComment(qm, analysis, request.getAnalysisResponse(), commenter);
                    AnalysisCommentUtil.makeAnalysisDetailsComment(qm, analysis, request.getAnalysisDetails(), commenter);
                    suppressionChange = AnalysisCommentUtil.makeAnalysisSuppressionComment(qm, analysis, suppressed, commenter);

                    analysis.setAnalysisState(request.getAnalysisState());
                    analysis.setAnalysisJustification(request.getAnalysisJustification());
                    analysis.setAnalysisResponse(request.getAnalysisResponse());
                    analysis.setAnalysisDetails(request.getAnalysisDetails());
                    analysis.setSuppressed(suppressed);
                    qm.persist(analysis);
                } else {
                    analysis = qm.makeAnalysis(currComp, vulnerability, request.getAnalysisState(), request.getAnalysisJustification(), request.getAnalysisResponse(), request.getAnalysisDetails(), suppressed);
                    analysisStateChange = true; // this is a new analysis - so set to true because it was previously null
                    if (AnalysisState.NOT_SET != request.getAnalysisState()) {
                        qm.makeAnalysisComment(analysis, String.format("Analysis: %s → %s", AnalysisState.NOT_SET, request.getAnalysisState()), commenter);
                    }
                }
                final String comment = StringUtils.trimToNull(request.getComment());
                if(comment != null) {
                    qm.makeAnalysisComment(analysis, comment, commenter);
                }
                analysis = qm.getAnalysis(currComp, vulnerability);
                analysisList.add(analysis);
                NotificationUtil.analyzeNotificationCriteria(qm, analysisList, analysisStateChange, suppressionChange);
            }
            Analysis trueAnalysis = qm.getAnalysis(component, vulnerability);
            return Response.ok(trueAnalysis).build();
=======
            Analysis analysis = qm.getAnalysis(component, vulnerability);
            if (analysis == null) {
                analysis = qm.makeAnalysis(component, vulnerability, AnalysisState.NOT_SET, AnalysisJustification.NOT_SET, AnalysisResponse.NOT_SET, null, false);
            }
            final var analysisStateChange = AnalysisCommentUtil.makeStateComment(qm, analysis, request.getAnalysisState(), commenter);
            AnalysisCommentUtil.makeJustificationComment(qm, analysis, request.getAnalysisJustification(), commenter);
            AnalysisCommentUtil.makeAnalysisResponseComment(qm, analysis, request.getAnalysisResponse(), commenter);
            AnalysisCommentUtil.makeAnalysisDetailsComment(qm, analysis, request.getAnalysisDetails(), commenter);
            final var suppressionChange = AnalysisCommentUtil.makeAnalysisSuppressionComment(qm, analysis, request.isSuppressed(), commenter);
            analysis = qm.makeAnalysis(component, vulnerability, request.getAnalysisState(), request.getAnalysisJustification(), request.getAnalysisResponse(), request.getAnalysisDetails(), request.isSuppressed());

            final String comment = StringUtils.trimToNull(request.getComment());
            qm.makeAnalysisComment(analysis, comment, commenter);
            analysis = qm.getAnalysis(component, vulnerability);
            NotificationUtil.analyzeNotificationCriteria(qm, analysis, analysisStateChange, suppressionChange);
            return Response.ok(analysis).build();
>>>>>>> 7b81bc24
        }
    }
}

<|MERGE_RESOLUTION|>--- conflicted
+++ resolved
@@ -197,7 +197,6 @@
                 commenter = String.join(", ", teamNames);
             }
 
-<<<<<<< HEAD
             List<Analysis> analysisList = new ArrayList<>();
             boolean suppressed = Boolean.TRUE.equals(request.isSuppressed());
 
@@ -235,7 +234,6 @@
             }
             Analysis trueAnalysis = qm.getAnalysis(component, vulnerability);
             return Response.ok(trueAnalysis).build();
-=======
             Analysis analysis = qm.getAnalysis(component, vulnerability);
             if (analysis == null) {
                 analysis = qm.makeAnalysis(component, vulnerability, AnalysisState.NOT_SET, AnalysisJustification.NOT_SET, AnalysisResponse.NOT_SET, null, false);
@@ -252,7 +250,6 @@
             analysis = qm.getAnalysis(component, vulnerability);
             NotificationUtil.analyzeNotificationCriteria(qm, analysis, analysisStateChange, suppressionChange);
             return Response.ok(analysis).build();
->>>>>>> 7b81bc24
         }
     }
 }
