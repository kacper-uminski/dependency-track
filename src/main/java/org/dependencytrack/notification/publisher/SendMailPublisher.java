--- conflicted
+++ resolved
@@ -26,26 +26,17 @@
 import io.pebbletemplates.pebble.extension.core.DisallowExtensionCustomizerBuilder;
 import io.pebbletemplates.pebble.template.PebbleTemplate;
 import org.apache.commons.text.StringEscapeUtils;
-import org.dependencytrack.model.Severity;
-import org.dependencytrack.notification.vo.NewVulnerabilityIdentified;
 import org.dependencytrack.persistence.QueryManager;
 import org.dependencytrack.util.DebugDataEncryption;
 
 import jakarta.json.JsonObject;
 import jakarta.json.JsonString;
 import jakarta.ws.rs.core.MediaType;
-
 import java.io.IOException;
 import java.util.Arrays;
-<<<<<<< HEAD
-import java.util.Objects;
-import java.util.Collections;
-=======
 import java.util.HashSet;
->>>>>>> 7b81bc24
 import java.util.List;
 import java.util.Optional;
-
 import java.util.function.Predicate;
 
 import static org.dependencytrack.model.ConfigPropertyConstants.EMAIL_PREFIX;
@@ -68,45 +59,13 @@
             .newLineTrimming(false)
             .build();
 
-<<<<<<< HEAD
-    private static final List<Severity> notifyOnChosenSeverities = Arrays.asList(Severity.LOW, Severity.MEDIUM, Severity.HIGH, Severity.UNASSIGNED, Severity.CRITICAL);
-
-=======
     @Override
->>>>>>> 7b81bc24
     public void inform(final PublishContext ctx, final Notification notification, final JsonObject config) {
         if (config == null) {
             LOGGER.warn("No configuration found; Skipping notification (%s)".formatted(ctx));
             return;
         }
-<<<<<<< HEAD
-        final String[] destinations = parseDestination(config);
-        sendNotification(ctx, notification, config, destinations);
-    }
-
-    public void inform(final PublishContext ctx, final Notification notification, final JsonObject config, List<Team> teams, List<Severity> notifySeverities) {
-        if (config == null) {
-            LOGGER.warn("No configuration found. Skipping notification. (%s)".formatted(ctx));
-            return;
-        }
-        /*
-        if (notification.getSubject() instanceof final NewVulnerabilityIdentified subject) {
-            if(!notifySeverities.contains(subject.getVulnerability().getSeverity())) {
-                return;
-            }
-        }
-        if (notification.getSubject() instanceof final NewVulnerableDependency subject) {
-            for (int i = 0; i < subject.getVulnerabilities().size()-1; i++) {
-                if(!notifySeverities.contains(subject.getVulnerabilities().get(i).getSeverity())) {
-                    return;
-                }
-            }
-        }
-        */
-        final String[] destinations = parseDestination(config, teams);
-=======
         final String[] destinations = getDestinations(config, ctx.ruleId());
->>>>>>> 7b81bc24
         sendNotification(ctx, notification, config, destinations);
     }
 
@@ -118,14 +77,6 @@
         if (destinations == null) {
             LOGGER.warn("No destination(s) provided; Skipping notification (%s)".formatted(ctx));
             return;
-
-        }
-
-
-        if(notification.getSubject() instanceof final NewVulnerabilityIdentified subject) {
-            if(!notifyOnChosenSeverities.contains(subject.getVulnerability().getSeverity())){
-                return;
-            }
         }
 
         final String content;
