--- conflicted
+++ resolved
@@ -37,12 +37,9 @@
 
 import java.io.IOException;
 import java.util.Arrays;
-<<<<<<< HEAD
+import java.util.HashSet;
 import java.util.Objects;
 import java.util.Collections;
-=======
-import java.util.HashSet;
->>>>>>> 2e17c57e
 import java.util.List;
 import java.util.Optional;
 
@@ -68,18 +65,14 @@
             .newLineTrimming(false)
             .build();
 
-<<<<<<< HEAD
-=======
     private static final List<Severity> notifySeverities = Arrays.asList(Severity.LOW, Severity.MEDIUM, Severity.HIGH, Severity.UNASSIGNED, Severity.CRITICAL);
 
     @Override
->>>>>>> 2e17c57e
     public void inform(final PublishContext ctx, final Notification notification, final JsonObject config) {
         if (config == null) {
             LOGGER.warn("No configuration found; Skipping notification (%s)".formatted(ctx));
             return;
         }
-<<<<<<< HEAD
         final String[] destinations = parseDestination(config);
         sendNotification(ctx, notification, config, destinations);
     }
@@ -97,9 +90,7 @@
         }
 
         final String[] destinations = parseDestination(config, teams);
-=======
         final String[] destinations = getDestinations(config, ctx.ruleId());
->>>>>>> 2e17c57e
         sendNotification(ctx, notification, config, destinations);
     }
 
