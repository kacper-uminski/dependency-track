<?xml version="1.0" encoding="UTF-8"?>
<!--
  ~ This file is part of Dependency-Track.
  ~
  ~ Licensed under the Apache License, Version 2.0 (the "License");
  ~ you may not use this file except in compliance with the License.
  ~ You may obtain a copy of the License at
  ~
  ~   http://www.apache.org/licenses/LICENSE-2.0
  ~
  ~ Unless required by applicable law or agreed to in writing, software
  ~ distributed under the License is distributed on an "AS IS" BASIS,
  ~ WITHOUT WARRANTIES OR CONDITIONS OF ANY KIND, either express or implied.
  ~ See the License for the specific language governing permissions and
  ~ limitations under the License.
  ~
  ~ SPDX-License-Identifier: Apache-2.0
  ~ Copyright (c) Steve Springett. All Rights Reserved.
  -->

<project xmlns:xsi="http://www.w3.org/2001/XMLSchema-instance" xmlns="http://maven.apache.org/POM/4.0.0"
         xsi:schemaLocation="http://maven.apache.org/POM/4.0.0 http://maven.apache.org/maven-v4_0_0.xsd">

    <parent>
        <groupId>us.springett</groupId>
        <artifactId>alpine-parent</artifactId>
        <version>1.9.0-SNAPSHOT</version>
    </parent>

    <modelVersion>4.0.0</modelVersion>
    <groupId>org.dependencytrack</groupId>
    <artifactId>dependency-track</artifactId>
    <packaging>war</packaging>
    <version>4.1.0-SNAPSHOT</version>

    <name>Dependency-Track</name>
    <url>https://dependencytrack.org/</url>
    <description>Dependency-Track is an intelligent component analysis platform that allows organizations to identify and reduce risk in the software supply chain.</description>
    <inceptionYear>2013</inceptionYear>
    <organization>
        <name>OWASP</name>
    </organization>

    <licenses>
        <license>
            <name>Apache-2.0</name>
            <url>http://www.apache.org/licenses/LICENSE-2.0.txt</url>
            <distribution>repo</distribution>
        </license>
    </licenses>

    <developers>
        <developer>
            <name>Steve Springett</name>
            <email>Steve.Springett@owasp.org</email>
            <organization>OWASP</organization>
            <organizationUrl>http://www.owasp.org/</organizationUrl>
            <roles>
                <role>Architect</role>
                <role>Developer</role>
            </roles>
        </developer>
    </developers>

    <scm>
        <connection>scm:git:git@github.com:DependencyTrack/dependency-track.git</connection>
        <url>https://github.com/DependencyTrack/dependency-track.git</url>
        <developerConnection>scm:git:git@github.com:DependencyTrack/dependency-track.git</developerConnection>
        <tag>HEAD</tag>
    </scm>

    <issueManagement>
        <system>github</system>
        <url>https://github.com/DependencyTrack/dependency-track/issues</url>
    </issueManagement>

    <ciManagement>
        <system>github-actions</system>
        <url>https://github.com/DependencyTrack/dependency-track/actions</url>
    </ciManagement>

    <properties>
        <!-- Dependency Versions -->
        <frontend.version>1.1.0</frontend.version>
        <lib.alpine.version>${project.parent.version}</lib.alpine.version>
        <lib.cpe-parser.version>2.0.2</lib.cpe-parser.version>
        <lib.cvss-calculator.version>1.4.0</lib.cvss-calculator.version>
        <lib.cyclonedx-java.version>3.0.8</lib.cyclonedx-java.version>
<<<<<<< HEAD
        <lib.jaxb.runtime.version>2.3.3</lib.jaxb.runtime.version>
        <lib.lucene.version>8.7.0</lib.lucene.version>
=======
        <lib.jaxb.runtime.version>2.3.2</lib.jaxb.runtime.version>
        <lib.lucene.version>8.8.0</lib.lucene.version>
>>>>>>> f467c30a
        <lib.packageurl.version>1.2.0</lib.packageurl.version>
        <lib.pebble.version>3.1.4</lib.pebble.version>
        <lib.spdx-tools.version>2.2.4</lib.spdx-tools.version>
        <lib.unirest.version>2.4.03</lib.unirest.version>
        <lib.vulndb-data-mirror.version>1.0.0</lib.vulndb-data-mirror.version>
        <!-- JDBC Drivers -->
        <lib.jdbc-driver.mssql.version>8.4.1.jre11</lib.jdbc-driver.mssql.version>
        <lib.jdbc-driver.mysql.version>8.0.23</lib.jdbc-driver.mysql.version>
        <lib.jdbc-driver.postgresql.version>42.2.18</lib.jdbc-driver.postgresql.version>
        <!-- Maven Plugin Properties -->
        <plugin.cyclonedx.projectType>application</plugin.cyclonedx.projectType>
        <plugin.github-release-plugin.version>1.4.0</plugin.github-release-plugin.version>
        <plugin.retirejs.breakOnFailure>false</plugin.retirejs.breakOnFailure>
        <!-- SonarCloud properties -->
        <sonar.exclusions>src/main/webapp/**</sonar.exclusions>

    </properties>

    <repositories>
        <repository>
            <id>ossrh-snapshot</id>
            <url>https://oss.sonatype.org/content/repositories/snapshots</url>
            <snapshots>
                <updatePolicy>always</updatePolicy>
                <enabled>true</enabled>
            </snapshots>
        </repository>
    </repositories>

    <dependencies>
        <!-- Alpine -->
        <dependency>
            <groupId>us.springett</groupId>
            <artifactId>alpine</artifactId>
            <version>${lib.alpine.version}</version>
        </dependency>
        <!-- CVSS Calculator -->
        <dependency>
            <groupId>us.springett</groupId>
            <artifactId>cvss-calculator</artifactId>
            <version>${lib.cvss-calculator.version}</version>
        </dependency>
        <!-- CPE Parser -->
        <dependency>
            <groupId>us.springett</groupId>
            <artifactId>cpe-parser</artifactId>
            <version>${lib.cpe-parser.version}</version>
        </dependency>
        <!-- CycloneDX -->
        <dependency>
            <groupId>org.cyclonedx</groupId>
            <artifactId>cyclonedx-core-java</artifactId>
            <version>${lib.cyclonedx-java.version}</version>
        </dependency>
        <dependency>
            <groupId>org.glassfish.jaxb</groupId>
            <artifactId>jaxb-runtime</artifactId>
            <version>${lib.jaxb.runtime.version}</version>
        </dependency>
        <dependency>
            <groupId>javax.activation</groupId>
            <artifactId>javax.activation-api</artifactId>
            <version>1.2.0</version>
        </dependency>
        <!-- Package URL -->
        <dependency>
            <groupId>com.github.package-url</groupId>
            <artifactId>packageurl-java</artifactId>
            <version>${lib.packageurl.version}</version>
        </dependency>
        <dependency>
            <groupId>org.apache.lucene</groupId>
            <artifactId>lucene-core</artifactId>
            <version>${lib.lucene.version}</version>
        </dependency>
        <dependency>
            <groupId>org.apache.lucene</groupId>
            <artifactId>lucene-analyzers-common</artifactId>
            <version>${lib.lucene.version}</version>
        </dependency>
        <dependency>
            <groupId>org.apache.lucene</groupId>
            <artifactId>lucene-queryparser</artifactId>
            <version>${lib.lucene.version}</version>
        </dependency>
        <dependency>
            <groupId>org.apache.lucene</groupId>
            <artifactId>lucene-queries</artifactId>
            <version>${lib.lucene.version}</version>
        </dependency>
        <dependency>
            <groupId>org.apache.lucene</groupId>
            <artifactId>lucene-sandbox</artifactId>
            <version>${lib.lucene.version}</version>
        </dependency>
        <!-- Pebble templating engine -->
        <dependency>
            <groupId>io.pebbletemplates</groupId>
            <artifactId>pebble</artifactId>
            <version>${lib.pebble.version}</version>
        </dependency>
        <!-- VulnDB data mirroring and parsing -->
        <dependency>
            <groupId>us.springett</groupId>
            <artifactId>vulndb-data-mirror</artifactId>
            <version>${lib.vulndb-data-mirror.version}</version>
            <!-- Exclude transitive version so Dependency-Track can manage independently -->
            <exclusions>
                <exclusion>
                    <groupId>io.github.openunirest</groupId>
                    <artifactId>open-unirest-java</artifactId>
                </exclusion>
            </exclusions>
        </dependency>
        <!-- Unirest -->
        <dependency>
            <groupId>com.konghq</groupId>
            <artifactId>unirest-java</artifactId>
            <version>${lib.unirest.version}</version>
        </dependency>
        <!-- SPDX -->
        <dependency>
            <groupId>org.spdx</groupId>
            <artifactId>spdx-tools</artifactId>
            <version>${lib.spdx-tools.version}</version>
            <exclusions>
                <exclusion>
                    <groupId>org.apache.logging.log4j</groupId>
                    <artifactId>log4j-api</artifactId>
                </exclusion>
                <exclusion>
                    <groupId>org.apache.logging.log4j</groupId>
                    <artifactId>log4j-core</artifactId>
                </exclusion>
                <exclusion>
                    <groupId>org.apache.logging.log4j</groupId>
                    <artifactId>log4j-slf4j-impl</artifactId>
                </exclusion>
                <exclusion>
                    <groupId>net.sf.saxon</groupId>
                    <artifactId>saxon</artifactId>
                </exclusion>
                <exclusion>
                    <groupId>net.sf.saxon</groupId>
                    <artifactId>saxon-dom</artifactId>
                </exclusion>
            </exclusions>
        </dependency>
        <dependency>
            <!-- Force the dependency version greater or equal to 0.11.0 for Jena - resolves vulnerability -->
            <groupId>org.apache.thrift</groupId>
            <artifactId>libthrift</artifactId>
            <version>0.13.0</version>
        </dependency>
        <dependency>
            <groupId>com.fasterxml.woodstox</groupId>
            <artifactId>woodstox-core</artifactId>
            <version>6.2.3</version>
        </dependency>
        <!-- Package version parsing -->
        <dependency>
            <groupId>org.apache.maven</groupId>
            <artifactId>maven-artifact</artifactId>
            <version>3.6.3</version>
        </dependency>
        <!-- Bundle JDBC drivers -->
        <dependency>
            <groupId>com.microsoft.sqlserver</groupId>
            <artifactId>mssql-jdbc</artifactId>
            <version>${lib.jdbc-driver.mssql.version}</version>
        </dependency>
        <dependency>
            <groupId>mysql</groupId>
            <artifactId>mysql-connector-java</artifactId>
            <version>${lib.jdbc-driver.mysql.version}</version>
        </dependency>
        <dependency>
            <groupId>org.postgresql</groupId>
            <artifactId>postgresql</artifactId>
            <version>${lib.jdbc-driver.postgresql.version}</version>
        </dependency>
        <!-- Test Dependencies -->
        <dependency>
            <groupId>org.mock-server</groupId>
            <artifactId>mockserver-netty</artifactId>
            <version>5.11.2</version>
            <scope>test</scope>
        </dependency>
        <dependency>
            <groupId>org.mockito</groupId>
            <artifactId>mockito-core</artifactId>
            <version>3.7.7</version>
            <scope>test</scope>
        </dependency>
    </dependencies>

    <build>
        <finalName>${project.artifactId}</finalName>
        <resources>
            <resource>
                <directory>src/main/resources</directory>
                <filtering>false</filtering>
            </resource>
            <resource>
                <directory>src/main/resources</directory>
                <filtering>true</filtering>
                <includes>
                    <include>application.version</include>
                </includes>
            </resource>
        </resources>
        <testResources>
            <testResource>
                <directory>src/test/resources</directory>
                <filtering>false</filtering>
            </testResource>
        </testResources>
        <plugins>
            <plugin>
                <groupId>de.jutzig</groupId>
                <artifactId>github-release-plugin</artifactId>
                <version>${plugin.github-release-plugin.version}</version>
                <configuration>
                    <releaseName>${project.version}</releaseName>
                    <tag>${project.version}</tag>
                    <description>For official releases, refer to https://docs.dependencytrack.org/changelog/ for information about improvements and upgrade notes. If additional details are required, consult the closed issues for this release milestone.</description>
                    <!--
                         For snapshot pre-releases we want to override the existing snapshot
                         by deleting it first and re-uploading the artifact. Caution should
                         be taken to not re-release GA builds.
                    -->
                    <overwriteArtifact>true</overwriteArtifact>
                    <deleteRelease>true</deleteRelease>
                    <fileSets>
                        <fileSet>
                            <directory>${project.build.directory}</directory>
                            <includes>
                                <include>dependency-track.war</include>
                                <include>dependency-track-apiserver.war</include>
                                <include>dependency-track-bundled.war</include>
                                <include>checksums.xml</include>
                                <include>bom.xml</include>
                                <include>bom.json</include>
                            </includes>
                        </fileSet>
                    </fileSets>
                </configuration>
            </plugin>
            <plugin>
                <groupId>net.nicoulaj.maven.plugins</groupId>
                <artifactId>checksum-maven-plugin</artifactId>
                <version>1.9</version>
                <executions>
                    <execution>
                        <phase>none</phase>
                        <goals>
                            <goal>files</goal>
                        </goals>
                    </execution>
                </executions>
                <configuration>
                    <csvSummary>false</csvSummary>
                    <individualFiles>false</individualFiles>
                    <xmlSummary>true</xmlSummary>
                    <algorithms>
                        <algorithm>SHA-1</algorithm>
                        <algorithm>SHA-256</algorithm>
                        <algorithm>SHA-512</algorithm>
                    </algorithms>
                    <fileSets>
                        <fileSet>
                            <directory>${project.build.directory}</directory>
                            <includes>
                                <include>*.war</include>
                            </includes>
                        </fileSet>
                    </fileSets>
                </configuration>
            </plugin>
        </plugins>
    </build>

    <profiles>
        <profile>
            <id>clean-exclude-wars</id>
            <build>
                <pluginManagement>
                    <plugins>
                    <plugin>
                        <groupId>org.apache.maven.plugins</groupId>
                        <artifactId>maven-clean-plugin</artifactId>
                        <version>3.1.0</version>
                        <configuration>
                            <excludeDefaultDirectories>true</excludeDefaultDirectories>
                            <filesets>
                                <fileset>
                                    <directory>target</directory>
                                    <followSymlinks>false</followSymlinks>
                                    <useDefaultExcludes>false</useDefaultExcludes>
                                    <includes>
                                        <include>*/</include>
                                    </includes>
                                    <excludes>
                                        <exclude>*.war</exclude>
                                    </excludes>
                                </fileset>
                            </filesets>
                        </configuration>
                    </plugin>
                    </plugins>
                </pluginManagement>
            </build>
        </profile>
        <profile>
            <id>embedded-jetty</id>
            <activation>
                <property>
                    <name>env.ACTIVATE_EMBEDDED_JETTY</name>
                    <value>true</value>
                </property>
            </activation>
            <properties>
                <war-embedded-finalname>${project.build.finalName}-apiserver</war-embedded-finalname>
            </properties>
        </profile>
        <profile>
            <id>bundle-ui</id>
            <activation>
                <property>
                    <name>env.ACTIVATE_BUNDLE_UI</name>
                    <value>true</value>
                </property>
            </activation>
            <properties>
                <war-embedded-finalname>${project.build.finalName}-bundled</war-embedded-finalname>
            </properties>
            <build>
                <plugins>
                    <plugin>
                        <artifactId>maven-antrun-plugin</artifactId>
                        <version>3.0.0</version>
                        <executions>
                            <execution>
                                <id>frontend-download</id>
                                <phase>prepare-package</phase>
                                <configuration>
                                    <target>
                                        <get src="https://github.com/DependencyTrack/frontend/releases/download/${frontend.version}/frontend-dist.zip"
                                             dest="${project.build.directory}"
                                             verbose="true"/>
                                    </target>
                                </configuration>
                                <goals>
                                    <goal>run</goal>
                                </goals>
                            </execution>
                            <execution>
                                <id>frontend-extract</id>
                                <phase>prepare-package</phase>
                                <configuration>
                                    <target>
                                        <unzip src="${project.build.directory}/frontend-dist.zip"
                                               dest="${project.build.directory}/frontend">
                                        </unzip>
                                    </target>
                                </configuration>
                                <goals>
                                    <goal>run</goal>
                                </goals>
                            </execution>
                            <execution>
                                <id>frontend-resource-deploy</id>
                                <phase>prepare-package</phase>
                                <configuration>
                                    <target>
                                        <copy todir="${project.build.directory}/${project.artifactId}">
                                            <fileset dir="${project.build.directory}/frontend/dist">
                                                <include name="**/*"/>
                                            </fileset>
                                        </copy>
                                    </target>
                                </configuration>
                                <goals>
                                    <goal>run</goal>
                                </goals>
                            </execution>
                        </executions>
                    </plugin>
                </plugins>
            </build>
        </profile>
    </profiles>

</project><|MERGE_RESOLUTION|>--- conflicted
+++ resolved
@@ -86,13 +86,8 @@
         <lib.cpe-parser.version>2.0.2</lib.cpe-parser.version>
         <lib.cvss-calculator.version>1.4.0</lib.cvss-calculator.version>
         <lib.cyclonedx-java.version>3.0.8</lib.cyclonedx-java.version>
-<<<<<<< HEAD
         <lib.jaxb.runtime.version>2.3.3</lib.jaxb.runtime.version>
-        <lib.lucene.version>8.7.0</lib.lucene.version>
-=======
-        <lib.jaxb.runtime.version>2.3.2</lib.jaxb.runtime.version>
         <lib.lucene.version>8.8.0</lib.lucene.version>
->>>>>>> f467c30a
         <lib.packageurl.version>1.2.0</lib.packageurl.version>
         <lib.pebble.version>3.1.4</lib.pebble.version>
         <lib.spdx-tools.version>2.2.4</lib.spdx-tools.version>
